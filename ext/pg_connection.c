--- conflicted
+++ resolved
@@ -765,11 +765,7 @@
  *
  * This method returns the status of the last command from memory.
  * It doesn't do any socket access hence is not suitable to test the connectivity.
-<<<<<<< HEAD
- * See check_connection for a way to verify the socket state.
-=======
  * See check_socket for a way to verify the socket state.
->>>>>>> 77cc9e6a
  *
  * Example:
  *   PG.constants.grep(/CONNECTION_/).find{|c| PG.const_get(c) == conn.status} # => :CONNECTION_OK
