#!/usr/bin/env rspec
#encoding: utf-8

require_relative '../helpers'

require 'timeout'
require 'socket'
require 'pg'

describe PG::Connection do

	it "can create a connection option string from a Hash of options" do
		optstring = described_class.parse_connect_args(
			:host => 'pgsql.example.com',
			:dbname => 'db01',
			'sslmode' => 'require'
		  )

		expect( optstring ).to be_a( String )
		expect( optstring ).to match( /(^|\s)host='pgsql.example.com'/ )
		expect( optstring ).to match( /(^|\s)dbname='db01'/ )
		expect( optstring ).to match( /(^|\s)sslmode='require'/ )
	end

	it "can create a connection option string from positional parameters" do
		optstring = described_class.parse_connect_args( 'pgsql.example.com', nil, '-c geqo=off', nil,
		                                       'sales' )

		expect( optstring ).to be_a( String )
		expect( optstring ).to match( /(^|\s)host='pgsql.example.com'/ )
		expect( optstring ).to match( /(^|\s)dbname='sales'/ )
		expect( optstring ).to match( /(^|\s)options='-c geqo=off'/ )

		expect( optstring ).to_not match( /port=/ )
		expect( optstring ).to_not match( /tty=/ )
	end

	it "can create a connection option string from a mix of positional and hash parameters" do
		optstring = described_class.parse_connect_args( 'pgsql.example.com',
		                                       :dbname => 'licensing', :user => 'jrandom' )

		expect( optstring ).to be_a( String )
		expect( optstring ).to match( /(^|\s)host='pgsql.example.com'/ )
		expect( optstring ).to match( /(^|\s)dbname='licensing'/ )
		expect( optstring ).to match( /(^|\s)user='jrandom'/ )
	end

	it "escapes single quotes and backslashes in connection parameters" do
		expect(
			described_class.parse_connect_args( "DB 'browser' \\" )
		).to match( /host='DB \\'browser\\' \\\\'/ )

	end

	it "connects with defaults if no connection parameters are given" do
		expect( described_class.parse_connect_args ).to eq( '' )
	end

	it "connects successfully with connection string" do
		tmpconn = described_class.connect(@conninfo)
		expect( tmpconn.status ).to eq( PG::CONNECTION_OK )
		tmpconn.finish
	end

	it "connects using 7 arguments converted to strings" do
		tmpconn = described_class.connect('localhost', @port, nil, nil, :test, nil, nil)
		expect( tmpconn.status ).to eq( PG::CONNECTION_OK )
		tmpconn.finish
	end

	it "connects using a hash of connection parameters" do
		tmpconn = described_class.connect(
			:host => 'localhost',
			:port => @port,
			:dbname => :test)
		expect( tmpconn.status ).to eq( PG::CONNECTION_OK )
		tmpconn.finish
	end

	it "connects using a hash of optional connection parameters", :postgresql_90 do
		tmpconn = described_class.connect(
			:host => 'localhost',
			:port => @port,
			:dbname => :test,
			:keepalives => 1)
		expect( tmpconn.status ).to eq( PG::CONNECTION_OK )
		tmpconn.finish
	end

	it "raises an exception when connecting with an invalid number of arguments" do
		expect {
			described_class.connect( 1, 2, 3, 4, 5, 6, 7, 'extra' )
		}.to raise_error( ArgumentError, /extra positional parameter/i )
	end

	it "can connect asynchronously", :socket_io do
		tmpconn = described_class.connect_start( @conninfo )
		expect( tmpconn ).to be_a( described_class )
		socket = tmpconn.socket_io
		status = tmpconn.connect_poll

		while status != PG::PGRES_POLLING_OK
			if status == PG::PGRES_POLLING_READING
				select( [socket], [], [], 5.0 ) or
					raise "Asynchronous connection timed out!"

			elsif status == PG::PGRES_POLLING_WRITING
				select( [], [socket], [], 5.0 ) or
					raise "Asynchronous connection timed out!"
			end
			status = tmpconn.connect_poll
		end

		expect( tmpconn.status ).to eq( PG::CONNECTION_OK )
		tmpconn.finish
	end

	it "can connect asynchronously for the duration of a block", :socket_io do
		conn = nil

		described_class.connect_start(@conninfo) do |tmpconn|
			expect( tmpconn ).to be_a( described_class )
			conn = tmpconn
			socket = tmpconn.socket_io
			status = tmpconn.connect_poll

			while status != PG::PGRES_POLLING_OK
				if status == PG::PGRES_POLLING_READING
					if(not select([socket],[],[],5.0))
						raise "Asynchronous connection timed out!"
					end
				elsif(status == PG::PGRES_POLLING_WRITING)
					if(not select([],[socket],[],5.0))
						raise "Asynchronous connection timed out!"
					end
				end
				status = tmpconn.connect_poll
			end

			expect( tmpconn.status ).to eq( PG::CONNECTION_OK )
		end

		expect( conn ).to be_finished()
	end

	it "raises proper error when sending fails" do
		conn = described_class.connect_start( '127.0.0.1', 54320, "", "", "me", "xxxx", "somedb" )
		expect{ conn.exec 'SELECT 1' }.to raise_error(PG::UnableToSend, /no connection/)
	end

	it "doesn't leave stale server connections after finish" do
		described_class.connect(@conninfo).finish
		sleep 0.5
		res = @conn.exec(%[SELECT COUNT(*) AS n FROM pg_stat_activity
							WHERE usename IS NOT NULL])
		# there's still the global @conn, but should be no more
		expect( res[0]['n'] ).to eq( '1' )
	end


	EXPECTED_TRACE_OUTPUT = %{
		To backend> Msg Q
		To backend> "SELECT 1 AS one"
		To backend> Msg complete, length 21
		From backend> T
		From backend (#4)> 28
		From backend (#2)> 1
		From backend> "one"
		From backend (#4)> 0
		From backend (#2)> 0
		From backend (#4)> 23
		From backend (#2)> 4
		From backend (#4)> -1
		From backend (#2)> 0
		From backend> D
		From backend (#4)> 11
		From backend (#2)> 1
		From backend (#4)> 1
		From backend (1)> 1
		From backend> C
		From backend (#4)> 13
		From backend> "SELECT 1"
		From backend> Z
		From backend (#4)> 5
		From backend> Z
		From backend (#4)> 5
		From backend> T
		}.gsub( /^\t{2}/, '' ).lstrip

	it "trace and untrace client-server communication", :unix do
			# be careful to explicitly close files so that the
			# directory can be removed and we don't have to wait for
			# the GC to run.
			trace_file = TEST_DIRECTORY + "test_trace.out"
			trace_io = trace_file.open( 'w', 0600 )
			@conn.trace( trace_io )
			trace_io.close

			res = @conn.exec("SELECT 1 AS one")
			@conn.untrace

			res = @conn.exec("SELECT 2 AS two")

			trace_data = trace_file.read

			expected_trace_output = EXPECTED_TRACE_OUTPUT.dup
			# For PostgreSQL < 9.0, the output will be different:
			# -From backend (#4)> 13
			# -From backend> "SELECT 1"
			# +From backend (#4)> 11
			# +From backend> "SELECT"
			if @conn.server_version < 90000
				expected_trace_output.sub!( /From backend \(#4\)> 13/, 'From backend (#4)> 11' )
				expected_trace_output.sub!( /From backend> "SELECT 1"/, 'From backend> "SELECT"' )
			end

			expect( trace_data ).to eq( expected_trace_output )
		end

	it "allows a query to be cancelled" do
		error = false
		@conn.send_query("SELECT pg_sleep(1000)")
		@conn.cancel
		tmpres = @conn.get_result
		if(tmpres.result_status != PG::PGRES_TUPLES_OK)
			error = true
		end
		expect( error ).to eq( true )
	end

	it "can stop a thread that runs a blocking query with async_exec" do
		start = Time.now
		t = Thread.new do
			@conn.async_exec( 'select pg_sleep(10)' )
		end
		sleep 0.1

		t.kill
		t.join
		expect( (Time.now - start) ).to be < 10
	end

	it "should work together with signal handlers" do
		signal_received = false
		trap 'USR1' do
			signal_received = true
		end

		Thread.new do
			sleep 0.1
			Process.kill("USR1", Process.pid)
		end
		@conn.exec("select pg_sleep(0.3)")
		expect( signal_received ).to be_truthy

		signal_received = false
		Thread.new do
			sleep 0.1
			Process.kill("USR1", Process.pid)
		end
		@conn.async_exec("select pg_sleep(0.3)")
		expect( signal_received ).to be_truthy
	end


	it "automatically rolls back a transaction started with Connection#transaction if an exception " +
	   "is raised" do
		# abort the per-example transaction so we can test our own
		@conn.exec( 'ROLLBACK' )

		res = nil
		@conn.exec( "CREATE TABLE pie ( flavor TEXT )" )

		begin
			expect {
				res = @conn.transaction do
					@conn.exec( "INSERT INTO pie VALUES ('rhubarb'), ('cherry'), ('schizophrenia')" )
					raise "Oh noes! All pie is gone!"
				end
			}.to raise_exception( RuntimeError, /all pie is gone/i )

<<<<<<< HEAD
			res = @conn.exec( "SELECT * FROM pie" )
			res.ntuples.should == 0
		ensure
			@conn.exec( "DROP TABLE pie" )
		end
=======
		res = @conn.exec( "SELECT * FROM pie" )
		expect( res.ntuples ).to eq( 0 )
>>>>>>> 304ce744
	end

	it "returns the block result from Connection#transaction" do
		# abort the per-example transaction so we can test our own
		@conn.exec( 'ROLLBACK' )

		res = @conn.transaction do
			"transaction result"
		end
		expect( res ).to eq( "transaction result" )
	end

	it "not read past the end of a large object" do
		@conn.transaction do
			oid = @conn.lo_create( 0 )
			fd = @conn.lo_open( oid, PG::INV_READ|PG::INV_WRITE )
			@conn.lo_write( fd, "foobar" )
			expect( @conn.lo_read( fd, 10 ) ).to be_nil()
			@conn.lo_lseek( fd, 0, PG::SEEK_SET )
			expect( @conn.lo_read( fd, 10 ) ).to eq( 'foobar' )
		end
	end


	it "supports parameters passed to #exec (backward compatibility)" do
		@conn.exec( "CREATE TABLE students ( name TEXT, age INTEGER )" )
		@conn.exec( "INSERT INTO students VALUES( $1, $2 )", ['Wally', 8] )
		@conn.exec( "INSERT INTO students VALUES( $1, $2 )", ['Sally', 6] )
		@conn.exec( "INSERT INTO students VALUES( $1, $2 )", ['Dorothy', 4] )

		res = @conn.exec( "SELECT name FROM students WHERE age >= $1", [6] )
		expect( res.values ).to eq( [ ['Wally'], ['Sally'] ] )
	end

	it "supports explicitly calling #exec_params" do
		@conn.exec( "CREATE TABLE students ( name TEXT, age INTEGER )" )
		@conn.exec( "INSERT INTO students VALUES( $1, $2 )", ['Wally', 8] )
		@conn.exec( "INSERT INTO students VALUES( $1, $2 )", ['Sally', 6] )
		@conn.exec( "INSERT INTO students VALUES( $1, $2 )", ['Dorothy', 4] )

		res = @conn.exec_params( "SELECT name FROM students WHERE age >= $1", [6] )
		expect( res.values ).to eq( [ ['Wally'], ['Sally'] ] )
	end

	it "can wait for NOTIFY events" do
		@conn.exec( 'ROLLBACK' )
		@conn.exec( 'LISTEN woo' )

		t = Thread.new do
			begin
				conn = described_class.connect( @conninfo )
				sleep 1
				conn.async_exec( 'NOTIFY woo' )
			ensure
				conn.finish
			end
		end

		expect( @conn.wait_for_notify( 10 ) ).to eq( 'woo' )
		@conn.exec( 'UNLISTEN woo' )

		t.join
	end

	it "calls a block for NOTIFY events if one is given" do
		@conn.exec( 'ROLLBACK' )
		@conn.exec( 'LISTEN woo' )

		t = Thread.new do
			begin
				conn = described_class.connect( @conninfo )
				sleep 1
				conn.async_exec( 'NOTIFY woo' )
			ensure
				conn.finish
			end
		end

		eventpid = event = nil
		@conn.wait_for_notify( 10 ) {|*args| event, eventpid = args }
		expect( event ).to eq( 'woo' )
		expect( eventpid ).to be_an( Integer )

		@conn.exec( 'UNLISTEN woo' )

		t.join
	end

	it "doesn't collapse sequential notifications" do
		@conn.exec( 'ROLLBACK' )
		@conn.exec( 'LISTEN woo' )
		@conn.exec( 'LISTEN war' )
		@conn.exec( 'LISTEN woz' )

		begin
			conn = described_class.connect( @conninfo )
			conn.exec( 'NOTIFY woo' )
			conn.exec( 'NOTIFY war' )
			conn.exec( 'NOTIFY woz' )
		ensure
			conn.finish
		end

		channels = []
		3.times do
			channels << @conn.wait_for_notify( 2 )
		end

		expect( channels.size ).to eq( 3 )
		expect( channels ).to include( 'woo', 'war', 'woz' )

		@conn.exec( 'UNLISTEN woz' )
		@conn.exec( 'UNLISTEN war' )
		@conn.exec( 'UNLISTEN woo' )
	end

	it "returns notifications which are already in the queue before wait_for_notify is called " +
	   "without waiting for the socket to become readable" do
		@conn.exec( 'ROLLBACK' )
		@conn.exec( 'LISTEN woo' )

		begin
			conn = described_class.connect( @conninfo )
			conn.exec( 'NOTIFY woo' )
		ensure
			conn.finish
		end

		# Cause the notification to buffer, but not be read yet
		@conn.exec( 'SELECT 1' )

		expect( @conn.wait_for_notify( 10 ) ).to eq( 'woo' )
		@conn.exec( 'UNLISTEN woo' )
	end

	it "can receive notices while waiting for NOTIFY without exceeding the timeout", :postgresql_90 do
		notices = []
		@conn.set_notice_processor do |msg|
			notices << [msg, Time.now]
		end
		st = Time.now
		@conn.send_query "SELECT pg_sleep(0.5); do $$ BEGIN RAISE NOTICE 'woohoo'; END; $$ LANGUAGE plpgsql;"
		expect( @conn.wait_for_notify( 1 ) ).to be_nil
		expect( notices.first ).to_not be_nil
		et = Time.now
		expect( (et - notices.first[1]) ).to be >= 0.4
		expect( (et - st) ).to be >= 0.9
		expect( (et - st) ).to be < 1.4
	end

	it "yields the result if block is given to exec" do
		rval = @conn.exec( "select 1234::int as a union select 5678::int as a" ) do |result|
			values = []
			expect( result ).to be_kind_of( PG::Result )
			expect( result.ntuples ).to eq( 2 )
			result.each do |tuple|
				values << tuple['a']
			end
			values
		end

		expect( rval.size ).to eq( 2 )
		expect( rval ).to include( '5678', '1234' )
	end

	it "can process #copy_data output queries" do
		rows = []
		res2 = @conn.copy_data( "COPY (SELECT 1 UNION ALL SELECT 2) TO STDOUT" ) do |res|
			expect( res.result_status ).to eq( PG::PGRES_COPY_OUT )
			expect( res.nfields ).to eq( 1 )
			while row=@conn.get_copy_data
				rows << row
			end
		end
		expect( rows ).to eq( ["1\n", "2\n"] )
		expect( res2.result_status ).to eq( PG::PGRES_COMMAND_OK )
		@conn.send_query( "VALUES (1)" )
		expect( @conn.get_last_result.values ).to eq( [["1"]] )
	end

	it "can handle incomplete #copy_data output queries" do
		expect {
			@conn.copy_data( "COPY (SELECT 1 UNION ALL SELECT 2) TO STDOUT" ) do |res|
				@conn.get_copy_data
			end
		}.to raise_error(PG::NotAllCopyDataRetrieved, /Not all/)
		@conn.send_query( "VALUES (1)" )
		expect( @conn.get_last_result.values ).to eq( [["1"]] )
	end

	it "can handle client errors in #copy_data for output" do
		expect {
			@conn.copy_data( "COPY (SELECT 1 UNION ALL SELECT 2) TO STDOUT" ) do
				raise "boom"
			end
		}.to raise_error(RuntimeError, "boom")
		@conn.send_query( "VALUES (1)" )
		expect( @conn.get_last_result.values ).to eq( [["1"]] )
	end

	it "can handle server errors in #copy_data for output", :postgresql_90 do
		@conn.exec "ROLLBACK"
		@conn.transaction do
			@conn.exec( "CREATE FUNCTION errfunc() RETURNS int AS $$ BEGIN RAISE 'test-error'; END; $$ LANGUAGE plpgsql;" )
			expect {
				@conn.copy_data( "COPY (SELECT errfunc()) TO STDOUT" ) do |res|
					while @conn.get_copy_data
					end
				end
			}.to raise_error(PG::Error, /test-error/)
		end
		@conn.send_query( "VALUES (1)" )
		expect( @conn.get_last_result.values ).to eq( [["1"]] )
	end

	it "can process #copy_data input queries" do
		@conn.exec( "CREATE TEMP TABLE copytable (col1 TEXT)" )
		res2 = @conn.copy_data( "COPY copytable FROM STDOUT" ) do |res|
			expect( res.result_status ).to eq( PG::PGRES_COPY_IN )
			expect( res.nfields ).to eq( 1 )
			@conn.put_copy_data "1\n"
			@conn.put_copy_data "2\n"
		end
		expect( res2.result_status ).to eq( PG::PGRES_COMMAND_OK )

		@conn.send_query( "VALUES (1)" )
		expect( @conn.get_last_result.values ).to eq( [["1"]] )

		res = @conn.exec( "SELECT * FROM copytable ORDER BY col1" )
		expect( res.values ).to eq( [["1"], ["2"]] )
	end

	it "can handle client errors in #copy_data for input" do
		@conn.exec "ROLLBACK"
		@conn.transaction do
			@conn.exec( "CREATE TEMP TABLE copytable (col1 TEXT)" )
			expect {
				@conn.copy_data( "COPY copytable FROM STDOUT" ) do |res|
					raise "boom"
				end
			}.to raise_error(RuntimeError, "boom")
		end
		@conn.send_query( "VALUES (1)" )
		expect( @conn.get_last_result.values ).to eq( [["1"]] )
	end

	it "can handle server errors in #copy_data for input" do
		@conn.exec "ROLLBACK"
		@conn.transaction do
			@conn.exec( "CREATE TEMP TABLE copytable (col1 INT)" )
			expect {
				@conn.copy_data( "COPY copytable FROM STDOUT" ) do |res|
					@conn.put_copy_data "xyz\n"
				end
			}.to raise_error(PG::Error, /invalid input syntax for integer/)
		end
		@conn.send_query( "VALUES (1)" )
		expect( @conn.get_last_result.values ).to eq( [["1"]] )
	end

	it "should raise an error for non copy statements in #copy_data" do
		expect {
			@conn.copy_data( "SELECT 1" ){}
		}.to raise_error(ArgumentError, /no COPY/)

		@conn.send_query( "VALUES (1)" )
		expect( @conn.get_last_result.values ).to eq( [["1"]] )
	end

	it "correctly finishes COPY queries passed to #async_exec" do
		@conn.async_exec( "COPY (SELECT 1 UNION ALL SELECT 2) TO STDOUT" )

		results = []
		begin
			data = @conn.get_copy_data( true )
			if false == data
				@conn.block( 2.0 )
				data = @conn.get_copy_data( true )
			end
			results << data if data
		end until data.nil?

		expect( results.size ).to eq( 2 )
		expect( results ).to include( "1\n", "2\n" )
	end


	it "described_class#block shouldn't block a second thread" do
		start = Time.now
		t = Thread.new do
			@conn.send_query( "select pg_sleep(3)" )
			@conn.block
		end

		sleep 0.5
		expect( t ).to be_alive()
		@conn.cancel
		t.join
		expect( (Time.now - start) ).to be < 3
	end

	it "described_class#block should allow a timeout" do
		@conn.send_query( "select pg_sleep(3)" )

		start = Time.now
		@conn.block( 0.1 )
		finish = Time.now

		expect( (finish - start) ).to be_within( 0.05 ).of( 0.1 )
	end


	it "can encrypt a string given a password and username" do
		expect( described_class.encrypt_password("postgres", "postgres") ).to match( /\S+/ )
	end


	it "can return the connection's connection options", :postgresql_93 do
		expect( @conn.conninfo ).to be_a( Array )
		expect( @conn.conninfo ).to all( be_a(Hash) )
		expect( @conn.conninfo[0] ).to include( :keyword, :label, :dispchar, :dispsize )
	end


	it "can return the connection's connection options as a Hash", :postgresql_93 do
		expect( @conn.conninfo_hash ).to be_a( Hash )
		expect( @conn.conninfo_hash ).to include( :user, :password, :connect_timeout, :dbname, :host )
		expect( @conn.conninfo_hash[:dbname] ).to eq( 'test' )
	end


	it "honors the connect_timeout connection parameter", :postgresql_93 do
		conn = PG.connect( port: @port, dbname: 'test', connect_timeout: 11 )
		begin
			expect( conn.conninfo_hash[:connect_timeout] ).to eq( "11" )
		ensure
			conn.finish
		end
	end


	it "raises an appropriate error if either of the required arguments for encrypt_password " +
	   "is not valid" do
		expect {
			described_class.encrypt_password( nil, nil )
		}.to raise_error( TypeError )
		expect {
			described_class.encrypt_password( "postgres", nil )
		}.to raise_error( TypeError )
		expect {
			described_class.encrypt_password( nil, "postgres" )
		}.to raise_error( TypeError )
	end


	it "allows fetching a column of values from a result by column number" do
		res = @conn.exec( 'VALUES (1,2),(2,3),(3,4)' )
		expect( res.column_values( 0 ) ).to eq( %w[1 2 3] )
		expect( res.column_values( 1 ) ).to eq( %w[2 3 4] )
	end


	it "allows fetching a column of values from a result by field name" do
		res = @conn.exec( 'VALUES (1,2),(2,3),(3,4)' )
		expect( res.field_values( 'column1' ) ).to eq( %w[1 2 3] )
		expect( res.field_values( 'column2' ) ).to eq( %w[2 3 4] )
	end


	it "raises an error if selecting an invalid column index" do
		res = @conn.exec( 'VALUES (1,2),(2,3),(3,4)' )
		expect {
			res.column_values( 20 )
		}.to raise_error( IndexError )
	end


	it "raises an error if selecting an invalid field name" do
		res = @conn.exec( 'VALUES (1,2),(2,3),(3,4)' )
		expect {
			res.field_values( 'hUUuurrg' )
		}.to raise_error( IndexError )
	end


	it "raises an error if column index is not a number" do
		res = @conn.exec( 'VALUES (1,2),(2,3),(3,4)' )
		expect {
			res.column_values( 'hUUuurrg' )
		}.to raise_error( TypeError )
	end


	it "can connect asynchronously", :socket_io do
		serv = TCPServer.new( '127.0.0.1', 54320 )
		conn = described_class.connect_start( '127.0.0.1', 54320, "", "", "me", "xxxx", "somedb" )
		expect( [PG::PGRES_POLLING_WRITING, PG::CONNECTION_OK] ).to include conn.connect_poll
		select( nil, [conn.socket_io], nil, 0.2 )
		serv.close
		if conn.connect_poll == PG::PGRES_POLLING_READING
			select( [conn.socket_io], nil, nil, 0.2 )
		end
		expect( conn.connect_poll ).to eq( PG::PGRES_POLLING_FAILED )
	end

	it "discards previous results (if any) before waiting on an #async_exec"

	it "calls the block if one is provided to #async_exec" do
		result = nil
		@conn.async_exec( "select 47 as one" ) do |pg_res|
			result = pg_res[0]
		end
		expect( result ).to eq( { 'one' => '47' } )
	end

	it "raises a rescue-able error if #finish is called twice", :without_transaction do
		conn = PG.connect( @conninfo )

		conn.finish
		expect { conn.finish }.to raise_error( PG::ConnectionBad, /connection is closed/i )
	end

	it "closes the IO fetched from #socket_io when the connection is closed", :without_transaction, :socket_io do
		conn = PG.connect( @conninfo )
		io = conn.socket_io
		conn.finish
		expect( io ).to be_closed()
		expect { conn.socket_io }.to raise_error( PG::ConnectionBad, /connection is closed/i )
	end

	it "closes the IO fetched from #socket_io when the connection is reset", :without_transaction, :socket_io do
		conn = PG.connect( @conninfo )
		io = conn.socket_io
		conn.reset
		expect( io ).to be_closed()
		expect( conn.socket_io ).to_not equal( io )
		conn.finish
	end

	it "block should raise ConnectionBad for a closed connection" do
		serv = TCPServer.new( '127.0.0.1', 54320 )
		conn = described_class.connect_start( '127.0.0.1', 54320, "", "", "me", "xxxx", "somedb" )
		while [PG::CONNECTION_STARTED, PG::CONNECTION_MADE].include?(conn.connect_poll)
			sleep 0.1
		end
		serv.close
		expect{ conn.block }.to raise_error(PG::ConnectionBad, /server closed the connection unexpectedly/)
		expect{ conn.block }.to raise_error(PG::ConnectionBad, /can't get socket descriptor/)
	end

	context "under PostgreSQL 9", :postgresql_90 do

		before( :each ) do
			pending "only works with a PostgreSQL >= 9.0 server" if @conn.server_version < 9_00_00
		end

		it "sets the fallback_application_name on new connections" do
			conn_string = PG::Connection.parse_connect_args( 'dbname=test' )

			conn_name = conn_string[ /application_name='(.*?)'/, 1 ]
			expect( conn_name ).to include( $0[0..10] )
			expect( conn_name ).to include( $0[-10..-1] )
			expect( conn_name.length ).to be <= 64
		end

		it "sets a shortened fallback_application_name on new connections" do
			old_0 = $0
			begin
				$0 = "/this/is/a/very/long/path/with/many/directories/to/our/beloved/ruby"
				conn_string = PG::Connection.parse_connect_args( 'dbname=test' )
				conn_name = conn_string[ /application_name='(.*?)'/, 1 ]
				expect( conn_name ).to include( $0[0..10] )
				expect( conn_name ).to include( $0[-10..-1] )
				expect( conn_name.length ).to be <= 64
			ensure
				$0 = old_0
			end
		end

		it "calls the block supplied to wait_for_notify with the notify payload if it accepts " +
		    "any number of arguments" do

			@conn.exec( 'ROLLBACK' )
			@conn.exec( 'LISTEN knees' )

			conn = described_class.connect( @conninfo )
			conn.exec( %Q{NOTIFY knees, 'skirt and boots'} )
			conn.finish

			event, pid, msg = nil
			@conn.wait_for_notify( 10 ) do |*args|
				event, pid, msg = *args
			end
			@conn.exec( 'UNLISTEN knees' )

			expect( event ).to eq( 'knees' )
			expect( pid ).to be_a_kind_of( Integer )
			expect( msg ).to eq( 'skirt and boots' )
		end

		it "accepts nil as the timeout in #wait_for_notify " do
			@conn.exec( 'ROLLBACK' )
			@conn.exec( 'LISTEN knees' )

			conn = described_class.connect( @conninfo )
			conn.exec( %Q{NOTIFY knees} )
			conn.finish

			event, pid = nil
			@conn.wait_for_notify( nil ) do |*args|
				event, pid = *args
			end
			@conn.exec( 'UNLISTEN knees' )

			expect( event ).to eq( 'knees' )
			expect( pid ).to be_a_kind_of( Integer )
		end

		it "sends nil as the payload if the notification wasn't given one" do
			@conn.exec( 'ROLLBACK' )
			@conn.exec( 'LISTEN knees' )

			conn = described_class.connect( @conninfo )
			conn.exec( %Q{NOTIFY knees} )
			conn.finish

			payload = :notnil
			@conn.wait_for_notify( nil ) do |*args|
				payload = args[ 2 ]
			end
			@conn.exec( 'UNLISTEN knees' )

			expect( payload ).to be_nil()
		end

		it "calls the block supplied to wait_for_notify with the notify payload if it accepts " +
		   "two arguments" do

			@conn.exec( 'ROLLBACK' )
			@conn.exec( 'LISTEN knees' )

			conn = described_class.connect( @conninfo )
			conn.exec( %Q{NOTIFY knees, 'skirt and boots'} )
			conn.finish

			event, pid, msg = nil
			@conn.wait_for_notify( 10 ) do |arg1, arg2|
				event, pid, msg = arg1, arg2
			end
			@conn.exec( 'UNLISTEN knees' )

			expect( event ).to eq( 'knees' )
			expect( pid ).to be_a_kind_of( Integer )
			expect( msg ).to be_nil()
		end

		it "calls the block supplied to wait_for_notify with the notify payload if it " +
		   "doesn't accept arguments" do

			@conn.exec( 'ROLLBACK' )
			@conn.exec( 'LISTEN knees' )

			conn = described_class.connect( @conninfo )
			conn.exec( %Q{NOTIFY knees, 'skirt and boots'} )
			conn.finish

			notification_received = false
			@conn.wait_for_notify( 10 ) do
				notification_received = true
			end
			@conn.exec( 'UNLISTEN knees' )

			expect( notification_received ).to be_truthy()
		end

		it "calls the block supplied to wait_for_notify with the notify payload if it accepts " +
		   "three arguments" do

			@conn.exec( 'ROLLBACK' )
			@conn.exec( 'LISTEN knees' )

			conn = described_class.connect( @conninfo )
			conn.exec( %Q{NOTIFY knees, 'skirt and boots'} )
			conn.finish

			event, pid, msg = nil
			@conn.wait_for_notify( 10 ) do |arg1, arg2, arg3|
				event, pid, msg = arg1, arg2, arg3
			end
			@conn.exec( 'UNLISTEN knees' )

			expect( event ).to eq( 'knees' )
			expect( pid ).to be_a_kind_of( Integer )
			expect( msg ).to eq( 'skirt and boots' )
		end

	end

	context "under PostgreSQL 9.1 client library", :postgresql_91, :without_transaction do

		it "pings successfully with connection string" do
			ping = described_class.ping(@conninfo)
			expect( ping ).to eq( PG::PQPING_OK )
		end

		it "pings using 7 arguments converted to strings" do
			ping = described_class.ping('localhost', @port, nil, nil, :test, nil, nil)
			expect( ping ).to eq( PG::PQPING_OK )
		end

		it "pings using a hash of connection parameters" do
			ping = described_class.ping(
				:host => 'localhost',
				:port => @port,
				:dbname => :test)
			expect( ping ).to eq( PG::PQPING_OK )
		end

		it "returns correct response when ping connection cannot be established" do
			ping = described_class.ping(
				:host => 'localhost',
				:port => 9999,
				:dbname => :test)
			expect( ping ).to eq( PG::PQPING_NO_RESPONSE )
		end

		it "returns correct response when ping connection arguments are wrong" do
			ping = described_class.ping('localhost', 'localhost', nil, nil, :test, nil, nil)
			expect( ping ).to eq( PG::PQPING_NO_ATTEMPT )
		end


	end

	context "under PostgreSQL 9.2 client library", :postgresql_92 do
		describe "set_single_row_mode" do

			it "raises an error when called at the wrong time" do
				expect {
					@conn.set_single_row_mode
				}.to raise_error(PG::Error)
			end

			it "should work in single row mode" do
				@conn.send_query( "SELECT generate_series(1,10)" )
				@conn.set_single_row_mode

				results = []
				loop do
					@conn.block
					res = @conn.get_result or break
					results << res
				end
				expect( results.length ).to eq( 11 )
				results[0..-2].each do |res|
					expect( res.result_status ).to eq( PG::PGRES_SINGLE_TUPLE )
					values = res.field_values('generate_series')
					expect( values.length ).to eq( 1 )
					expect( values.first.to_i ).to be > 0
				end
				expect( results.last.result_status ).to eq( PG::PGRES_TUPLES_OK )
				expect( results.last.ntuples ).to eq( 0 )
			end

			it "should receive rows before entire query is finished" do
				@conn.send_query( "SELECT generate_series(0,999), NULL UNION ALL SELECT 1000, pg_sleep(1);" )
				@conn.set_single_row_mode

				start_time = Time.now
				first_row_time = nil
				loop do
					res = @conn.get_result or break
					res.check
					first_row_time = Time.now unless first_row_time
				end
				expect( (Time.now - start_time) ).to be >= 1.0
				expect( (first_row_time - start_time) ).to be < 1.0
			end

			it "should receive rows before entire query fails" do
				@conn.exec( "CREATE FUNCTION errfunc() RETURNS int AS $$ BEGIN RAISE 'test-error'; END; $$ LANGUAGE plpgsql;" )
				@conn.send_query( "SELECT generate_series(0,999), NULL UNION ALL SELECT 1000, errfunc();" )
				@conn.set_single_row_mode

				first_result = nil
				expect do
					loop do
						res = @conn.get_result or break
						res.check
						first_result ||= res
					end
				end.to raise_error(PG::Error)
				expect( first_result.kind_of?(PG::Result) ).to be_truthy
				expect( first_result.result_status ).to eq( PG::PGRES_SINGLE_TUPLE )
			end
		end
	end

	context "multinationalization support", :ruby_19 do

		describe "rubyforge #22925: m17n support" do
			it "should return results in the same encoding as the client (iso-8859-1)" do
				out_string = nil
				@conn.transaction do |conn|
					conn.internal_encoding = 'iso8859-1'
					res = conn.exec("VALUES ('fantasia')", [], 0)
					out_string = res[0]['column1']
				end
				expect( out_string ).to eq( 'fantasia' )
				expect( out_string.encoding ).to eq( Encoding::ISO8859_1 )
			end

			it "should return results in the same encoding as the client (utf-8)" do
				out_string = nil
				@conn.transaction do |conn|
					conn.internal_encoding = 'utf-8'
					res = conn.exec("VALUES ('世界線航跡蔵')", [], 0)
					out_string = res[0]['column1']
				end
				expect( out_string ).to eq( '世界線航跡蔵' )
				expect( out_string.encoding ).to eq( Encoding::UTF_8 )
			end

			it "should return results in the same encoding as the client (EUC-JP)" do
				out_string = nil
				@conn.transaction do |conn|
					conn.internal_encoding = 'EUC-JP'
					stmt = "VALUES ('世界線航跡蔵')".encode('EUC-JP')
					res = conn.exec(stmt, [], 0)
					out_string = res[0]['column1']
				end
				expect( out_string ).to eq( '世界線航跡蔵'.encode('EUC-JP') )
				expect( out_string.encoding ).to eq( Encoding::EUC_JP )
			end

			it "returns the results in the correct encoding even if the client_encoding has " +
			   "changed since the results were fetched" do
				out_string = nil
				@conn.transaction do |conn|
					conn.internal_encoding = 'EUC-JP'
					stmt = "VALUES ('世界線航跡蔵')".encode('EUC-JP')
					res = conn.exec(stmt, [], 0)
					conn.internal_encoding = 'utf-8'
					out_string = res[0]['column1']
				end
				expect( out_string ).to eq( '世界線航跡蔵'.encode('EUC-JP') )
				expect( out_string.encoding ).to eq( Encoding::EUC_JP )
			end

			it "the connection should return ASCII-8BIT when it's set to SQL_ASCII" do
				@conn.exec "SET client_encoding TO SQL_ASCII"
				expect( @conn.internal_encoding ).to eq( Encoding::ASCII_8BIT )
			end

			it "uses the client encoding for escaped string" do
				original = "string to\0 escape".force_encoding( "iso8859-1" )
				@conn.set_client_encoding( "euc_jp" )
				escaped  = @conn.escape( original )
				expect( escaped.encoding ).to eq( Encoding::EUC_JP )
				expect( escaped ).to eq( "string to" )
			end

			it "uses the client encoding for escaped literal", :postgresql_90 do
				original = "string to\0 escape".force_encoding( "iso8859-1" )
				@conn.set_client_encoding( "euc_jp" )
				escaped  = @conn.escape_literal( original )
				expect( escaped.encoding ).to eq( Encoding::EUC_JP )
				expect( escaped ).to eq( "'string to'" )
			end

			it "uses the client encoding for escaped identifier", :postgresql_90 do
				original = "string to\0 escape".force_encoding( "iso8859-1" )
				@conn.set_client_encoding( "euc_jp" )
				escaped  = @conn.escape_identifier( original )
				expect( escaped.encoding ).to eq( Encoding::EUC_JP )
				expect( escaped ).to eq( "\"string to\"" )
			end

			it "uses the client encoding for quote_ident" do
				original = "string to\0 escape".force_encoding( "iso8859-1" )
				@conn.set_client_encoding( "euc_jp" )
				escaped  = @conn.quote_ident( original )
				expect( escaped.encoding ).to eq( Encoding::EUC_JP )
				expect( escaped ).to eq( "\"string to\"" )
			end

			it "uses the previous string encoding for escaped string" do
				original = "string to\0 escape".force_encoding( "iso8859-1" )
				@conn.set_client_encoding( "euc_jp" )
				escaped  = described_class.escape( original )
				expect( escaped.encoding ).to eq( Encoding::ISO8859_1 )
				expect( escaped ).to eq( "string to" )
			end

			it "uses the previous string encoding for quote_ident" do
				original = "string to\0 escape".force_encoding( "iso8859-1" )
				@conn.set_client_encoding( "euc_jp" )
				escaped  = described_class.quote_ident( original )
				expect( escaped.encoding ).to eq( Encoding::ISO8859_1 )
				expect( escaped ).to eq( "\"string to\"" )
			end

		end


		describe "Ruby 1.9.x default_internal encoding" do

			it "honors the Encoding.default_internal if it's set and the synchronous interface is used" do
				@conn.transaction do |txn_conn|
					txn_conn.internal_encoding = Encoding::ISO8859_1
					txn_conn.exec( "CREATE TABLE defaultinternaltest ( foo text )" )
					txn_conn.exec( "INSERT INTO defaultinternaltest VALUES ('Grün und Weiß')" )
				end

				begin
					prev_encoding = Encoding.default_internal
					Encoding.default_internal = Encoding::UTF_8

					conn = PG.connect( @conninfo )
					expect( conn.internal_encoding ).to eq( Encoding::UTF_8 )
					res = conn.exec( "SELECT foo FROM defaultinternaltest" )
					expect( res[0]['foo'].encoding ).to eq( Encoding::UTF_8 )
				ensure
					conn.exec( "DROP TABLE defaultinternaltest" )
					conn.finish if conn
					Encoding.default_internal = prev_encoding
				end
			end

			it "allows users of the async interface to set the client_encoding to the default_internal" do
				begin
					prev_encoding = Encoding.default_internal
					Encoding.default_internal = Encoding::KOI8_R

					@conn.set_default_encoding

					expect( @conn.internal_encoding ).to eq( Encoding::KOI8_R )
				ensure
					Encoding.default_internal = prev_encoding
				end
			end

		end


		it "encodes exception messages with the connection's encoding (#96)", :without_transaction do
			# Use a new connection so the client_encoding isn't set outside of this example
			conn = PG.connect( @conninfo )
			conn.client_encoding = 'iso-8859-15'

			conn.transaction do
				conn.exec "CREATE TABLE foo (bar TEXT)"

				begin
					query = "INSERT INTO foo VALUES ('Côte d'Ivoire')".encode( 'iso-8859-15' )
					conn.exec( query )
				rescue => err
					expect( err.message.encoding ).to eq( Encoding::ISO8859_15 )
				else
					fail "No exception raised?!"
				end
			end

			conn.finish if conn
		end

		it "receives properly encoded messages in the notice callbacks", :postgresql_90 do
			[:receiver, :processor].each do |kind|
				notices = []
				@conn.internal_encoding = 'utf-8'
				if kind == :processor
					@conn.set_notice_processor do |msg|
						notices << msg
					end
				else
					@conn.set_notice_receiver do |result|
						notices << result.error_message
					end
				end

				3.times do
					@conn.exec "do $$ BEGIN RAISE NOTICE '世界線航跡蔵'; END; $$ LANGUAGE plpgsql;"
				end

				expect( notices.length ).to eq( 3 )
				notices.each do |notice|
					expect( notice ).to match( /^NOTICE:.*世界線航跡蔵/ )
					expect( notice.encoding ).to eq( Encoding::UTF_8 )
				end
				@conn.set_notice_receiver
				@conn.set_notice_processor
			end
		end

		it "receives properly encoded text from wait_for_notify", :postgresql_90 do
			@conn.internal_encoding = 'utf-8'
			@conn.exec( 'ROLLBACK' )
			@conn.exec( 'LISTEN "Möhre"' )
			@conn.exec( %Q{NOTIFY "Möhre", '世界線航跡蔵'} )
			event, pid, msg = nil
			@conn.wait_for_notify( 10 ) do |*args|
				event, pid, msg = *args
			end
			@conn.exec( 'UNLISTEN "Möhre"' )

			expect( event ).to eq( "Möhre" )
			expect( event.encoding ).to eq( Encoding::UTF_8 )
			expect( msg ).to eq( '世界線航跡蔵' )
			expect( msg.encoding ).to eq( Encoding::UTF_8 )
		end

		it "returns properly encoded text from notifies", :postgresql_90 do
			@conn.internal_encoding = 'utf-8'
			@conn.exec( 'ROLLBACK' )
			@conn.exec( 'LISTEN "Möhre"' )
			@conn.exec( %Q{NOTIFY "Möhre", '世界線航跡蔵'} )
			@conn.exec( 'UNLISTEN "Möhre"' )

			notification = @conn.notifies
			expect( notification[:relname] ).to eq( "Möhre" )
			expect( notification[:relname].encoding ).to eq( Encoding::UTF_8 )
			expect( notification[:extra] ).to eq( '世界線航跡蔵' )
			expect( notification[:extra].encoding ).to eq( Encoding::UTF_8 )
			expect( notification[:be_pid] ).to be > 0
		end
	end

	context "OS thread support", :ruby_19 do
		it "Connection#exec shouldn't block a second thread" do
			t = Thread.new do
				@conn.exec( "select pg_sleep(1)" )
			end

			sleep 0.5
			expect( t ).to be_alive()
			t.join
		end

		it "Connection.new shouldn't block a second thread" do
			serv = nil
			t = Thread.new do
				serv = TCPServer.new( '127.0.0.1', 54320 )
				expect {
					described_class.new( '127.0.0.1', 54320, "", "", "me", "xxxx", "somedb" )
				}.to raise_error(PG::ConnectionBad, /server closed the connection unexpectedly/)
			end

			sleep 0.5
			expect( t ).to be_alive()
			serv.close
			t.join
		end
	end

	describe "type casting" do
		it "should raise an error on invalid param mapping" do
			expect{
				@conn.exec_params( "SELECT 1", [], nil, :invalid )
			}.to raise_error(NoMethodError)
		end

		it "should return nil if no type mapping is set" do
			@conn.type_mapping.should == nil
		end

		it "shouldn't type map params unless requested" do
			expect{
				@conn.exec_params( "SELECT $1", [5] )
			}.to raise_error(PG::IndeterminateDatatype)
		end

		context "with default type map" do
			before :each do
				@conn2 = described_class.new(@conninfo)
				@conn2.type_mapping = PG::BasicTypeMapping.new @conn2
			end
			after :each do
				@conn2.close
			end

			it "should respect a type mapping for params and result" do
				res = @conn2.exec_params( "SELECT $1", [5] )
				res.values.should == [[5]]
			end

			it "should return the current type mapping" do
				@conn2.type_mapping.should be_kind_of(PG::BasicTypeMapping)
			end
		end
	end
end<|MERGE_RESOLUTION|>--- conflicted
+++ resolved
@@ -279,16 +279,11 @@
 				end
 			}.to raise_exception( RuntimeError, /all pie is gone/i )
 
-<<<<<<< HEAD
 			res = @conn.exec( "SELECT * FROM pie" )
-			res.ntuples.should == 0
+			expect( res.ntuples ).to eq( 0 )
 		ensure
 			@conn.exec( "DROP TABLE pie" )
 		end
-=======
-		res = @conn.exec( "SELECT * FROM pie" )
-		expect( res.ntuples ).to eq( 0 )
->>>>>>> 304ce744
 	end
 
 	it "returns the block result from Connection#transaction" do
