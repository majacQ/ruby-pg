#!/usr/bin/env rspec
# encoding: utf-8

require_relative '../helpers'

require 'pg'


describe PG::Result do

	it "acts as an array of hashes" do
		res = @conn.exec("SELECT 1 AS a, 2 AS b")
		expect( res[0]['a'] ).to eq( '1' )
		expect( res[0]['b'] ).to eq( '2' )
	end

	it "yields a row as an array" do
		res = @conn.exec("SELECT 1 AS a, 2 AS b")
		list = []
		res.each_row { |r| list << r }
		expect( list ).to eq [['1', '2']]
	end

	it "inserts nil AS NULL and return NULL as nil" do
		res = @conn.exec("SELECT $1::int AS n", [nil])
		expect( res[0]['n'] ).to be_nil()
	end

	it "encapsulates errors in a PGError object" do
		exception = nil
		begin
			@conn.exec( "SELECT * FROM nonexistant_table" )
		rescue PGError => err
			exception = err
		end

		result = exception.result

		expect( result ).to be_a( described_class() )
		expect( result.error_field(PG::PG_DIAG_SEVERITY) ).to eq( 'ERROR' )
		expect( result.error_field(PG::PG_DIAG_SQLSTATE) ).to eq( '42P01' )
		expect(
			result.error_field(PG::PG_DIAG_MESSAGE_PRIMARY)
		).to eq( 'relation "nonexistant_table" does not exist' )
		expect( result.error_field(PG::PG_DIAG_MESSAGE_DETAIL) ).to be_nil()
		expect( result.error_field(PG::PG_DIAG_MESSAGE_HINT) ).to be_nil()
		expect( result.error_field(PG::PG_DIAG_STATEMENT_POSITION) ).to eq( '15' )
		expect( result.error_field(PG::PG_DIAG_INTERNAL_POSITION) ).to be_nil()
		expect( result.error_field(PG::PG_DIAG_INTERNAL_QUERY) ).to be_nil()
		expect( result.error_field(PG::PG_DIAG_CONTEXT) ).to be_nil()
		expect(
			result.error_field(PG::PG_DIAG_SOURCE_FILE)
		).to match( /parse_relation\.c$|namespace\.c$/ )
		expect( result.error_field(PG::PG_DIAG_SOURCE_LINE) ).to match( /^\d+$/ )
		expect(
			result.error_field(PG::PG_DIAG_SOURCE_FUNCTION)
		).to match( /^parserOpenTable$|^RangeVarGetRelid$/ )
	end

	it "encapsulates database object names for integrity constraint violations", :postgresql_93 do
		@conn.exec( "CREATE TABLE integrity (id SERIAL PRIMARY KEY)" )
		exception = nil
		begin
			@conn.exec( "INSERT INTO integrity VALUES (NULL)" )
		rescue PGError => err
			exception = err
		end
		result = exception.result

		expect( result.error_field(PG::PG_DIAG_SCHEMA_NAME) ).to eq( 'public' )
		expect( result.error_field(PG::PG_DIAG_TABLE_NAME) ).to eq( 'integrity' )
		expect( result.error_field(PG::PG_DIAG_COLUMN_NAME) ).to eq( 'id' )
		expect( result.error_field(PG::PG_DIAG_DATATYPE_NAME) ).to be_nil
		expect( result.error_field(PG::PG_DIAG_CONSTRAINT_NAME) ).to be_nil
	end

	it "detects division by zero as SQLSTATE 22012" do
		sqlstate = nil
		begin
			res = @conn.exec("SELECT 1/0")
		rescue PGError => e
			sqlstate = e.result.result_error_field( PG::PG_DIAG_SQLSTATE ).to_i
		end
		expect( sqlstate ).to eq( 22012 )
	end

	it "returns the same bytes in binary format that are sent in binary format" do
		binary_file = File.join(Dir.pwd, 'spec/data', 'random_binary_data')
		bytes = File.open(binary_file, 'rb').read
		res = @conn.exec('VALUES ($1::bytea)',
			[ { :value => bytes, :format => 1 } ], 1)
		expect( res[0]['column1'] ).to eq( bytes )
		expect( res.getvalue(0,0) ).to eq( bytes )
		expect( res.values[0][0] ).to eq( bytes )
		expect( res.column_values(0)[0] ).to eq( bytes )
	end

	it "returns the same bytes in binary format that are sent as inline text" do
		binary_file = File.join(Dir.pwd, 'spec/data', 'random_binary_data')
		bytes = File.open(binary_file, 'rb').read
		@conn.exec("SET standard_conforming_strings=on")
		res = @conn.exec("VALUES ('#{PG::Connection.escape_bytea(bytes)}'::bytea)", [], 1)
		expect( res[0]['column1'] ).to eq( bytes )
		expect( res.getvalue(0,0) ).to eq( bytes )
		expect( res.values[0][0] ).to eq( bytes )
		expect( res.column_values(0)[0] ).to eq( bytes )
	end

	it "returns the same bytes in text format that are sent in binary format" do
		binary_file = File.join(Dir.pwd, 'spec/data', 'random_binary_data')
		bytes = File.open(binary_file, 'rb').read
		res = @conn.exec('VALUES ($1::bytea)',
			[ { :value => bytes, :format => 1 } ])
		expect( PG::Connection.unescape_bytea(res[0]['column1']) ).to eq( bytes )
	end

	it "returns the same bytes in text format that are sent as inline text" do
		binary_file = File.join(Dir.pwd, 'spec/data', 'random_binary_data')
		in_bytes = File.open(binary_file, 'rb').read

		out_bytes = nil
		@conn.exec("SET standard_conforming_strings=on")
		res = @conn.exec("VALUES ('#{PG::Connection.escape_bytea(in_bytes)}'::bytea)", [], 0)
		out_bytes = PG::Connection.unescape_bytea(res[0]['column1'])
		expect( out_bytes ).to eq( in_bytes )
	end

	it "returns the parameter type of the specified prepared statement parameter", :postgresql_92 do
		query = 'SELECT * FROM pg_stat_activity WHERE user = $1::name AND query = $2::text'
		@conn.prepare( 'queryfinder', query )
		res = @conn.describe_prepared( 'queryfinder' )

		expect(
			@conn.exec( 'SELECT format_type($1, -1)', [res.paramtype(0)] ).getvalue( 0, 0 )
		).to eq( 'name' )
		expect(
			@conn.exec( 'SELECT format_type($1, -1)', [res.paramtype(1)] ).getvalue( 0, 0 )
		).to eq( 'text' )
	end

	it "raises an exception when a negative index is given to #fformat" do
		res = @conn.exec('SELECT * FROM pg_stat_activity')
		expect {
			res.fformat( -1 )
		}.to raise_error( ArgumentError, /column number/i )
	end

	it "raises an exception when a negative index is given to #fmod" do
		res = @conn.exec('SELECT * FROM pg_stat_activity')
		expect {
			res.fmod( -1 )
		}.to raise_error( ArgumentError, /column number/i )
	end

	it "raises an exception when a negative index is given to #[]" do
		res = @conn.exec('SELECT * FROM pg_stat_activity')
		expect {
			res[ -1 ]
		}.to raise_error( IndexError, /-1 is out of range/i )
	end

	it "raises allow for conversion to an array of arrays" do
		@conn.exec( 'CREATE TABLE valuestest ( foo varchar(33) )' )
		@conn.exec( 'INSERT INTO valuestest ("foo") values (\'bar\')' )
		@conn.exec( 'INSERT INTO valuestest ("foo") values (\'bar2\')' )

		res = @conn.exec( 'SELECT * FROM valuestest' )
		expect( res.values ).to eq( [ ["bar"], ["bar2"] ] )
	end

	# PQfmod
	it "can return the type modifier for a result column" do
		@conn.exec( 'CREATE TABLE fmodtest ( foo varchar(33) )' )
		res = @conn.exec( 'SELECT * FROM fmodtest' )
		expect( res.fmod(0) ).to eq( 33 + 4 ) # Column length + varlena size (4)
	end

	it "raises an exception when an invalid index is passed to PG::Result#fmod" do
		@conn.exec( 'CREATE TABLE fmodtest ( foo varchar(33) )' )
		res = @conn.exec( 'SELECT * FROM fmodtest' )
		expect { res.fmod(1) }.to raise_error( ArgumentError )
	end

	it "raises an exception when an invalid (negative) index is passed to PG::Result#fmod" do
		@conn.exec( 'CREATE TABLE fmodtest ( foo varchar(33) )' )
		res = @conn.exec( 'SELECT * FROM fmodtest' )
		expect { res.fmod(-11) }.to raise_error( ArgumentError )
	end

	it "doesn't raise an exception when a valid index is passed to PG::Result#fmod for a" +
	   " column with no typemod" do
		@conn.exec( 'CREATE TABLE fmodtest ( foo text )' )
		res = @conn.exec( 'SELECT * FROM fmodtest' )
		expect( res.fmod(0) ).to eq( -1 )
	end

	# PQftable
	it "can return the oid of the table from which a result column was fetched" do
		@conn.exec( 'CREATE TABLE ftabletest ( foo text )' )
		res = @conn.exec( 'SELECT * FROM ftabletest' )

<<<<<<< HEAD
		res.ftable( 0 ).should be_nonzero()
=======
		expect( res.ftable(0) ).to be_nonzero()
>>>>>>> 304ce744
	end

	it "raises an exception when an invalid index is passed to PG::Result#ftable" do
		@conn.exec( 'CREATE TABLE ftabletest ( foo text )' )
		res = @conn.exec( 'SELECT * FROM ftabletest' )

		expect { res.ftable(18) }.to raise_error( ArgumentError )
	end

	it "raises an exception when an invalid (negative) index is passed to PG::Result#ftable" do
		@conn.exec( 'CREATE TABLE ftabletest ( foo text )' )
		res = @conn.exec( 'SELECT * FROM ftabletest' )

		expect { res.ftable(-2) }.to raise_error( ArgumentError )
	end

	it "doesn't raise an exception when a valid index is passed to PG::Result#ftable for a " +
	   "column with no corresponding table" do
		@conn.exec( 'CREATE TABLE ftabletest ( foo text )' )
		res = @conn.exec( 'SELECT foo, LENGTH(foo) as length FROM ftabletest' )
		expect( res.ftable(1) ).to eq( PG::INVALID_OID )
	end

	# PQftablecol
	it "can return the column number (within its table) of a column in a result" do
		@conn.exec( 'CREATE TABLE ftablecoltest ( foo text, bar numeric )' )
		res = @conn.exec( 'SELECT * FROM ftablecoltest' )

		expect( res.ftablecol(0) ).to eq( 1 )
		expect( res.ftablecol(1) ).to eq( 2 )
	end

	it "raises an exception when an invalid index is passed to PG::Result#ftablecol" do
		@conn.exec( 'CREATE TABLE ftablecoltest ( foo text, bar numeric )' )
		res = @conn.exec( 'SELECT * FROM ftablecoltest' )

		expect { res.ftablecol(32) }.to raise_error( ArgumentError )
	end

	it "raises an exception when an invalid (negative) index is passed to PG::Result#ftablecol" do
		@conn.exec( 'CREATE TABLE ftablecoltest ( foo text, bar numeric )' )
		res = @conn.exec( 'SELECT * FROM ftablecoltest' )

		expect { res.ftablecol(-1) }.to raise_error( ArgumentError )
	end

	it "doesnn't raise an exception when a valid index is passed to PG::Result#ftablecol for a " +
	   "column with no corresponding table" do
		@conn.exec( 'CREATE TABLE ftablecoltest ( foo text )' )
		res = @conn.exec( 'SELECT foo, LENGTH(foo) as length FROM ftablecoltest' )
		expect( res.ftablecol(1) ).to eq( 0 )
	end

	it "can be manually checked for failed result status (async API)" do
		@conn.send_query( "SELECT * FROM nonexistant_table" )
		res = @conn.get_result
		expect {
			res.check
		}.to raise_error( PG::Error, /relation "nonexistant_table" does not exist/ )
	end

	it "can return the values of a single field" do
		res = @conn.exec( "SELECT 1 AS x, 'a' AS y UNION ALL SELECT 2, 'b'" )
		expect( res.field_values('x') ).to eq( ['1', '2'] )
		expect( res.field_values('y') ).to eq( ['a', 'b'] )
		expect{ res.field_values('') }.to raise_error(IndexError)
		expect{ res.field_values(:x) }.to raise_error(TypeError)
	end

	it "raises a proper exception for a nonexistant table" do
		expect {
			@conn.exec( "SELECT * FROM nonexistant_table" )
		}.to raise_error( PG::UndefinedTable, /relation "nonexistant_table" does not exist/ )
	end

	it "raises a more generic exception for an unknown SQLSTATE" do
		old_error = PG::ERROR_CLASSES.delete('42P01')
		begin
			expect {
				@conn.exec( "SELECT * FROM nonexistant_table" )
			}.to raise_error{|error|
				expect( error ).to be_an_instance_of(PG::SyntaxErrorOrAccessRuleViolation)
				expect( error.to_s ).to match(/relation "nonexistant_table" does not exist/)
			}
		ensure
			PG::ERROR_CLASSES['42P01'] = old_error
		end
	end

	it "raises a ServerError for an unknown SQLSTATE class" do
		old_error1 = PG::ERROR_CLASSES.delete('42P01')
		old_error2 = PG::ERROR_CLASSES.delete('42')
		begin
			expect {
				@conn.exec( "SELECT * FROM nonexistant_table" )
			}.to raise_error{|error|
				expect( error ).to be_an_instance_of(PG::ServerError)
				expect( error.to_s ).to match(/relation "nonexistant_table" does not exist/)
			}
		ensure
			PG::ERROR_CLASSES['42P01'] = old_error1
			PG::ERROR_CLASSES['42'] = old_error2
		end
	end

	it "raises a proper exception for a nonexistant schema" do
		expect {
			@conn.exec( "DROP SCHEMA nonexistant_schema" )
		}.to raise_error( PG::InvalidSchemaName, /schema "nonexistant_schema" does not exist/ )
	end

	it "the raised result is nil in case of a connection error" do
		c = PGconn.connect_start( '127.0.0.1', 54320, "", "", "me", "xxxx", "somedb" )
		expect {
			c.exec "select 1"
		}.to raise_error {|error|
			expect( error ).to be_an_instance_of(PG::UnableToSend)
			expect( error.result ).to eq( nil )
		}
	end

	context 'result value conversions with ColumnMapping' do
		let!(:text_int_type) do
			PG::SimpleType.new encoder: PG::TextEncoder::INTEGER,
					decoder: PG::TextDecoder::INTEGER, name: 'INT4', oid: 23
		end
		let!(:text_float_type) do
			PG::SimpleType.new encoder: PG::TextEncoder::FLOAT,
					decoder: PG::TextDecoder::FLOAT, name: 'FLOAT4', oid: 700
		end

		it "should allow reading, assigning and diabling type conversions" do
			res = @conn.exec( "SELECT 123" )
			res.column_mapping.should be_nil
			res.column_mapping = PG::ColumnMapping.new [text_int_type]
			res.column_mapping.should be_an_instance_of(PG::ColumnMapping)
			res.column_mapping.types.should == [text_int_type]
			res.column_mapping = PG::ColumnMapping.new [text_float_type]
			res.column_mapping.types.should == [text_float_type]
			res.column_mapping = nil
			res.column_mapping.should be_nil
		end

		it "should be applied to all value retrieving methods" do
			res = @conn.exec( "SELECT 123 as f" )
			res.column_mapping = PG::ColumnMapping.new [text_int_type]
			res.values.should == [[123]]
			res.getvalue(0,0).should == 123
			res[0].should == {'f' => 123 }
			res.enum_for(:each_row).to_a.should == [[123]]
			res.enum_for(:each).to_a.should == [{'f' => 123}]
		end

		it "should be usable for several querys" do
			colmap = PG::ColumnMapping.new [text_int_type]
			res = @conn.exec( "SELECT 123" )
			res.column_mapping = colmap
			res.values.should == [[123]]
			res = @conn.exec( "SELECT 456" )
			res.column_mapping = colmap
			res.values.should == [[456]]
		end

		it "shouldn't allow invalid column mappings" do
			res = @conn.exec( "SELECT 1" )
			expect{ res.column_mapping = 1 }.to raise_error(NoMethodError)
		end

		it "shouldn't allow column mappings with different number of fields" do
			res = @conn.exec( "SELECT 1" )
			expect{ res.column_mapping = PG::ColumnMapping.new([]) }.to raise_error(ArgumentError, /mapped columns/)
		end
	end
end<|MERGE_RESOLUTION|>--- conflicted
+++ resolved
@@ -199,11 +199,7 @@
 		@conn.exec( 'CREATE TABLE ftabletest ( foo text )' )
 		res = @conn.exec( 'SELECT * FROM ftabletest' )
 
-<<<<<<< HEAD
-		res.ftable( 0 ).should be_nonzero()
-=======
 		expect( res.ftable(0) ).to be_nonzero()
->>>>>>> 304ce744
 	end
 
 	it "raises an exception when an invalid index is passed to PG::Result#ftable" do
