--- conflicted
+++ resolved
@@ -43,18 +43,6 @@
 			expect( result_typenames(res) ).to eq( ['bigint[]', 'bigint[]', 'double precision[]', 'text[]'] )
 		end
 
-<<<<<<< HEAD
-		it "should do IPAddr param encoding" do
-			res = @conn.exec_params( "SELECT $1::inet,$2::inet,$3::cidr,$4::cidr",
-				['1.2.3.4', IPAddr.new('1234::5678'), '1.2.3.4', IPAddr.new('1234:5678::/32')], nil, basic_type_mapping )
-
-			expect( res.values ).to eq( [
-					[ '1.2.3.4', '1234::5678', '1.2.3.4/32', '1234:5678::/32'],
-			] )
-
-			expect( result_typenames(res) ).to eq( ['inet', 'inet', 'cidr', 'cidr'] )
-		end
-=======
 		it "should do bigdecimal param encoding" do
 			large = ('123456790'*10) << '.' << ('012345679')
 			res = @conn.exec_params( "SELECT $1::numeric,$2::numeric",
@@ -67,7 +55,17 @@
 			expect( result_typenames(res) ).to eq( ['numeric', 'numeric'] )
 		end
 
->>>>>>> 83379691
+		it "should do IPAddr param encoding" do
+			res = @conn.exec_params( "SELECT $1::inet,$2::inet,$3::cidr,$4::cidr",
+				['1.2.3.4', IPAddr.new('1234::5678'), '1.2.3.4', IPAddr.new('1234:5678::/32')], nil, basic_type_mapping )
+
+			expect( res.values ).to eq( [
+					[ '1.2.3.4', '1234::5678', '1.2.3.4/32', '1234:5678::/32'],
+			] )
+
+			expect( result_typenames(res) ).to eq( ['inet', 'inet', 'cidr', 'cidr'] )
+		end
+
 	end
 
 
