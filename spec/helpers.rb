--- conflicted
+++ resolved
@@ -262,7 +262,14 @@
 	end
 
 
-<<<<<<< HEAD
+	# Retrieve the names of the column types of a given result set.
+	def result_typenames(res)
+		@conn.exec( "SELECT " + res.nfields.times.map{|i| "format_type($#{i*2+1},$#{i*2+2})"}.join(","),
+				res.nfields.times.map{|i| [res.ftype(i), res.fmod(i)] }.flatten ).
+				values[0]
+	end
+
+
 	# A matcher for checking the status of a PG::Connection to ensure it's still
 	# usable.
 	class ConnStillUsableMatcher
@@ -311,14 +318,6 @@
 		return ConnStillUsableMatcher.new
 	end
 
-=======
-	# Retrieve the names of the column types of a given result set.
-	def result_typenames(res)
-		@conn.exec( "SELECT " + res.nfields.times.map{|i| "format_type($#{i*2+1},$#{i*2+2})"}.join(","),
-				res.nfields.times.map{|i| [res.ftype(i), res.fmod(i)] }.flatten ).
-				values[0]
-	end
->>>>>>> 26de650b
 end
 
 
