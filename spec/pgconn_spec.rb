--- conflicted
+++ resolved
@@ -4,11 +4,10 @@
 $LOAD_PATH.unshift('ext')
 require 'pg'
 
-<<<<<<< HEAD
 require 'rubygems'
 require 'spec'
 require 'spec/lib/helpers'
-=======
+
 NOTIFY_FUNCTION = <<EOF
 	CREATE OR REPLACE FUNCTION notify_test()
 	RETURNS TRIGGER
@@ -28,38 +27,12 @@
 	FOR EACH STATEMENT
 	EXECUTE PROCEDURE notify_test()
 EOF
->>>>>>> 3cb7348a
 
 describe PGconn do
 	include PgTestingHelpers
 
 	before( :all ) do
-<<<<<<< HEAD
 		@conn = setup_testing_db( "PGconn" )
-=======
-		puts "======  TESTING PGconn  ======"
-		@test_directory = File.join(Dir.getwd, "tmp_test_#{rand}")
-		@test_pgdata = File.join(@test_directory, 'data')
-		if File.exists?(@test_directory) then
-			raise "test directory exists!"
-		end
-		@port = 54321
-		@conninfo = "host=localhost port=#{@port} dbname=test"
-		Dir.mkdir(@test_directory)
-		Dir.mkdir(@test_pgdata)
-		cmds = []
-		cmds << "initdb -D \"#{@test_pgdata}\""
-		cmds << "pg_ctl -o \"-p #{@port}\" -D \"#{@test_pgdata}\" start"
-		cmds << "sleep 5"
-		cmds << "createdb -p #{@port} test"
-
-		cmds.each do |cmd|
-			if not system(cmd) then
-				raise "Error executing cmd: #{cmd}: #{$?}"
-			end
-		end
-		@conn = PGconn.connect(@conninfo)
->>>>>>> 3cb7348a
 	end
 
 	before( :each ) do
@@ -148,7 +121,6 @@
 		error.should == true
 	end
 
-<<<<<<< HEAD
 	it "should not read past the end of a large object" do
 		@conn.transaction do
 			oid = @conn.lo_create( 0 )
@@ -157,7 +129,10 @@
 			@conn.lo_read( fd, 10 ).should be_nil()
 			@conn.lo_lseek( fd, 0, PGconn::SEEK_SET )
 			@conn.lo_read( fd, 10 ).should == 'foobar'
-=======
+		end
+	end
+
+
 	it "should wait for NOTIFY events via select()" do
 		@conn.exec( 'CREATE LANGUAGE plpgsql' )
 		@conn.exec( 'CREATE TABLE test ( stuff INTEGER )' )
@@ -177,21 +152,6 @@
 		Process.wait( pid )
 	end
 
-	after( :all ) do
-		puts ""
-		@conn.finish
-		cmds = []
-		cmds << "pg_ctl -D \"#{@test_pgdata}\" stop"
-		cmds << "rm -rf \"#{@test_directory}\""
-		cmds.each do |cmd|
-			if not system(cmd) then
-				raise "Error executing cmd: #{cmd}: #{$?}"
-			end
->>>>>>> 3cb7348a
-		end
-	end
-
-
 	after( :each ) do
 		@conn.exec( 'ROLLBACK' )
 	end
